#pragma once

#include <omp.h>
#include <algorithm>
#include <atomic>
#include <cassert>
#include <functional>
#include <iostream>
#include <limits>
#include <memory>
#include <stdexcept>
#include <string>
#include <vector>
<<<<<<< HEAD
#include <atomic>

#include "tree.h"
#include "utils.h"
=======
template <typename T1, typename T2>
std::ostream &operator<<(std::ostream &os, const std::pair<T1, T2> &p) {
  os << "(" << p.first << "," << p.second << ")";
  return os;
}
>>>>>>> 06e13062

/**
 * @brief A comprehensive segment tree implementation supporting both sequential and parallel builds.
 *
 * This segment tree supports operations like finding minimums over ranges and performing
 * prefix minimum operations on sequences. It can be built in both single-threaded and
 * parallel modes for improved performance on large datasets.
 *
 * @tparam T The data type stored in the segment tree (must support comparison)
 */
template <typename T>
class SegmentTreeOpenMP : public Tree<T> {
 private:
  std::vector<T> tree;       // The segment tree array
  size_t n;                  // Number of leaf nodes
  T infinity;                // Value representing infinity
  bool constructed = false;  // Flag to track if tree has been constructed

  // For LCS prefix minimum operation
  bool prefix_mode = false;
  std::vector<size_t> now;
  std::vector<std::vector<T>> arrows;
  int granularity = 1000;
  bool parallel = false;

  // std::atomic<int> task_count{0};

  /**
   * @brief Get the index of the left child of a node
   * @param x The index of the parent node
   * @return The index of the left child
   */
  inline size_t lc(size_t x) const { return 2 * x + 1; }

  /**
   * @brief Get the index of the right child of a node
   * @param x The index of the parent node
   * @return The index of the right child
   */
  inline size_t rc(size_t x) const { return 2 * x + 2; }

  /**
   * @brief Get the index of the parent node
   * @param x The index of a child node
   * @return The index of the parent node
   */
  inline size_t parent(size_t x) const { return (x - 1) / 2; }

  /**
   * @brief Internal recursive function to build the segment tree
   *
   * @param arr Reference to the input data array
   * @param x Current node index in the segment tree
   * @param l Left boundary of the current segment
   * @param r Right boundary of the current segment
   * @param parallel Whether to build the tree in parallel
   * @param granularity The minimum size of a subtree to process in parallel
   */
  void build_recursive(const std::vector<T> &arr, size_t x, size_t l, size_t r) {
    if (l == r) {
      tree[x] = (l < arr.size()) ? arr[l] : infinity;
      return;
    }

    size_t mid = (l + r) / 2;
    bool do_parallel = parallel && (r - l > granularity);

    if (do_parallel) {
#pragma omp task shared(arr, tree)
      { build_recursive(arr, lc(x), l, mid); }
#pragma omp task shared(arr, tree)
      { build_recursive(arr, rc(x), mid + 1, r); }
#pragma omp taskwait
    } else {
      build_recursive(arr, lc(x), l, mid);
      build_recursive(arr, rc(x), mid + 1, r);
    }

    tree[x] = std::min(tree[lc(x)], tree[rc(x)]);
  }

  /**
   * @brief Internal recursive function to query the minimum value in a range
   *
   * @param x Current node index in the segment tree
   * @param l Left boundary of the current segment
   * @param r Right boundary of the current segment
   * @param ql Left boundary of the query range
   * @param qr Right boundary of the query range
   * @return The minimum value in the query range
   */
  T query_recursive(size_t x, size_t l, size_t r, size_t ql, size_t qr) const {
    // If the current segment is completely outside the query range
    if (r < ql || l > qr) {
      return infinity;
    }

    // If the current segment is completely inside the query range
    if (l >= ql && r <= qr) {
      return tree[x];
    }

    // If the current segment is partially inside the query range
    size_t mid = (l + r) / 2;
    T left_min = query_recursive(lc(x), l, mid, ql, qr);
    T right_min = query_recursive(rc(x), mid + 1, r, ql, qr);
    return std::min(left_min, right_min);
  }

  /**
   * @brief Internal function to update a single value in the segment tree
   *
   * @param x Current node index in the segment tree
   * @param l Left boundary of the current segment
   * @param r Right boundary of the current segment
   * @param pos Position to update
   * @param new_val New value to set
   */
  void update_recursive(size_t x, size_t l, size_t r, size_t pos, T new_val) {
    // If we've reached the leaf node
    // std::cout << "update_recursive: x = " << x << ", l = " << l << ", r = " << r << ", pos = " << pos << ", new_val =
    // " << new_val << std::endl;
    if (l == r) {
      tree[x] = new_val;
      return;
    }

    size_t mid = (l + r) / 2;
    if (pos <= mid) {
      update_recursive(lc(x), l, mid, pos, new_val);
    } else {
      update_recursive(rc(x), mid + 1, r, pos, new_val);
    }

    tree[x] = std::min(tree[lc(x)], tree[rc(x)]);
    // std::cout << "update_recursive: tree[x] = " << tree[x] << std::endl;
    // std::cout << "left_child: " << tree[lc(x)] << ", right_child: " << tree[rc(x)] << std::endl;
  }

  /**
   * @brief Perform prefix minimum operation as specified in the provided code
   *
   * @param x Current node index in the segment tree
   * @param l Left boundary of the current segment
   * @param r Right boundary of the current segment
   * @param pre The prefix value
   * @param arrows The array of arrow sequences
   * @param now The current indices in the arrow sequences
   * @param parallel Whether to perform the operation in parallel
   * @param granularity The minimum size of a subtree to process in parallel
   */
  void prefix_min_recursive(size_t x, size_t l, size_t r, T pre) {
    // Early return if this node's value is already greater than pre
    // std::cout << "prefix_min_recursive: x = " << x << ", l = " << l << ", r = " << r << ", pre = " << pre;
    if (tree[x] > pre) {
      return;
    }

    // If we've reached a leaf node
    if (l == r) {
      const auto &ys = arrows[l];

      // Check if we need to do binary search or linear search
      if (now[l] + 8 >= ys.size() || ys[now[l] + 8] > pre) {
        // Linear search (small range)
        while (now[l] < ys.size() && ys[now[l]] <= pre) {
          now[l]++;
        }
      } else {
        // Binary search (large range)
        now[l] = std::upper_bound(ys.begin() + now[l], ys.end(), pre) - ys.begin();
      }

      // Update the tree value after the index change
      tree[x] = read(l);
      return;
    }

    size_t mid = (l + r) / 2;

    // Optimize the traversal based on which child has the minimum value
    if (tree[x] == tree[rc(x)]) {
      if (tree[lc(x)] <= pre && tree[lc(x)] < infinity) {
        bool do_parallel = (r - l > granularity) && parallel;
        T lc_val = tree[lc(x)];

        if (do_parallel) {
          // task_count.fetch_add(1);
          // std::cout << "do_parallel" << std::endl;
          // #pragma omp single
          // {
          //   printf("Current working threads: %d\n", omp_get_num_threads());
          // }
#pragma omp task
          { prefix_min_recursive(lc(x), l, mid, pre); }
          // #pragma omp task
          { prefix_min_recursive(rc(x), mid + 1, r, lc_val); }
#pragma omp taskwait
        } else {
          // std::cout << "do_not_parallel: " << "l: " << l << ", mid: " << mid << ", r: " << r << std::endl;
          prefix_min_recursive(lc(x), l, mid, pre);
          prefix_min_recursive(rc(x), mid + 1, r, lc_val);
        }
      } else {
        // std::cout << "only right" << std::endl;
        prefix_min_recursive(rc(x), mid + 1, r, pre);
      }
    } else {
      // std::cout << "only left" << std::endl;
      prefix_min_recursive(lc(x), l, mid, pre);
    }

    // Update this node's value
    tree[x] = std::min(tree[lc(x)], tree[rc(x)]);
  }

 public:
  /**
   * @brief Construct a new Segment Tree object based on an array
   *
   * @param arr The input array to build the tree from
   * @param inf_value The value to use as infinity (default: maximum value of type T)
   */
  SegmentTreeOpenMP(const std::vector<T> &arr, T inf_value = std::numeric_limits<T>::max(), bool parallel = false,
              size_t granularity = 1000)
      : n(arr.size()), infinity(inf_value), prefix_mode(false), granularity(granularity), parallel(parallel) {
    std::cout << "SegmentTree init" << std::endl;
    // std::cout << "arr: " << std::endl;
    // for (size_t i = 0; i < arr.size(); ++i) {
    //   std::cout << arr[i] << " ";
    // }
    std::cout << std::endl;
    std::cout << "inf_value: " << inf_value << std::endl;
    std::cout << "parallel: " << parallel << std::endl;
    std::cout << "granularity: " << granularity << std::endl;
    if (arr.empty()) {
      throw std::invalid_argument("Input array cannot be empty");
    }
    if constexpr (std::is_same_v<T, std::string>) {
      // TODO: A current workaround for string comparison
      infinity = "zzzzzzzzzzzzzzzzzzzz";
    }
    tree.resize(4 * n, inf_value);
    build(arr);
  }

  /**
   * @brief Construct a new Segment Tree for LCS prefix minimum operation
   *
   * @param _arrows The input array of arrow sequences
   * @param inf_value The value to use as infinity (default: maximum value of type T)
   * @param parallel Whether to build the tree in parallel
   * @param granularity The minimum size of a subtree to process in parallel
   */
  SegmentTreeOpenMP(std::vector<std::vector<T>> _arrows, T inf_value = std::numeric_limits<T>::max(), bool _parallel = false,
              size_t _granularity = 1000)
      : n(_arrows.size()),
        infinity(inf_value),
        arrows(_arrows),
        prefix_mode(true),
        granularity(_granularity),
        parallel(_parallel) {
    std::cout << "SegmentTree Prefix mode init" << std::endl;
    std::cout << "inf_value: " << inf_value << std::endl;
    std::cout << "parallel: " << parallel << std::endl;
    std::cout << "granularity: " << granularity << std::endl;
    if constexpr (std::is_same_v<T, std::string>) {
      // TODO: A current workaround for string comparison
      infinity = "zzzzzzzzzzzzzzzzzzzz";
    }
    tree.resize(4 * n, inf_value);
    now.resize(n, 0);
    std::vector<T> arr(n);
    for (size_t i = 0; i < n; ++i) {
      arr[i] = read(i);
    }
    build(arr);
  }

  /**
   * @brief Print the segment tree in a tree-like structure
   *
   * @param max_depth Maximum depth to print (default: 5, to avoid excessive output for large trees)
   * @param show_indices Whether to show node indices along with values (default: true)
   */
  void print_tree(int max_depth = 5, bool show_indices = true) const {
    if (!constructed) {
      std::cout << "Tree not constructed" << std::endl;
      return;
    }

    std::cout << "Segment Tree Visualization (n=" << n << ", max_depth=" << max_depth << "):" << std::endl;
    print_subtree(0, 0, 0, n - 1, 0, max_depth, "  ", show_indices);
  }

 private:
  /**
   * @brief Recursively print a subtree with proper indentation
   *
   * @param x Current node index
   * @param depth Current depth in the tree
   * @param l Left bound of current segment
   * @param r Right bound of current segment
   * @param current_depth Current depth in the recursion
   * @param max_depth Maximum depth to print
   * @param indent Current indentation string
   * @param show_indices Whether to show node indices along with values
   */
  void print_subtree(size_t x, size_t depth, size_t l, size_t r, int current_depth, int max_depth,
                     const std::string &indent, bool show_indices) const {
    // Print current node
    std::cout << indent;
    if (depth > 0) {
      std::cout << "├─ ";
    }

    // Show node value and optional info
    if (show_indices) {
      std::cout << "[" << x << "] ";
    }

    if (tree[x] == infinity) {
      std::cout << "∞";  // Use infinity symbol for infinity values
    } else {
      std::cout << tree[x];
    }

    std::cout << " (" << l << ":" << r << ")";

    // Mark leaf nodes
    if (l == r) {
      std::cout << " [LEAF]";
    }
    std::cout << std::endl;

    // Stop if we've reached a leaf or maximum depth
    if (l == r || current_depth >= max_depth) {
      if (l != r && current_depth >= max_depth) {
        std::cout << indent << "└─ ... (subtree omitted due to depth limit)" << std::endl;
      }
      return;
    }

    // Calculate middle point
    size_t mid = (l + r) / 2;

    // Print left child
    print_subtree(lc(x), depth + 1, l, mid, current_depth + 1, max_depth, indent + "│  ", show_indices);

    // Print right child
    print_subtree(rc(x), depth + 1, mid + 1, r, current_depth + 1, max_depth, indent + "   ", show_indices);
  }

 public:
  /**
   * @brief Get the size of the segment tree
   *
   * @return The number of leaf nodes in the segment tree
   */
  size_t size() const { return n; }

  /**
   * @brief Get the value at a specific position in the tree
   *
   * @param index The position to access
   * @return The value at the given position
   * @throws std::out_of_range if the index is out of bounds
   */
  T at(size_t index) const {
    if (index >= tree.size()) {
      throw std::out_of_range("Index out of bounds: " + std::to_string(index) + " >= " + std::to_string(tree.size()));
    }
    return tree[index];
  }

  /**
   * Return the current global minimum value in the tree
   */
<<<<<<< HEAD
  T global_min() override {
    return tree[0];
  }
=======
  T global_min() const { return tree[0]; }
>>>>>>> 06e13062

  /**
   * @brief Get the raw tree array
   *
   * @return A const reference to the tree array
   */
  const std::vector<T> &get_tree() const { return tree; }

  /**
   * @brief Build the segment tree from an array
   *
   * @param arr The input array to build the tree from
   * @param parallel Whether to build the tree in parallel
   * @param granularity The minimum size of a subtree to process in parallel
   * @throws std::invalid_argument if the array is empty
   */
  void build(const std::vector<T> &arr) {
    if (arr.empty()) {
      throw std::invalid_argument("Input array cannot be empty");
    }

    if (arr.size() > n) {
      throw std::invalid_argument("Input array size exceeds segment tree capacity");
    }

    if (parallel) {
#pragma omp parallel
      {
#pragma omp single nowait
        { build_recursive(arr, 0, 0, n - 1); }
      }
    } else {
      build_recursive(arr, 0, 0, n - 1);
    }

    constructed = true;
  }

  /**
   * @brief Query the minimum value in a range
   *
   * @param l Left boundary of the query range
   * @param r Right boundary of the query range
   * @return The minimum value in the range [l, r]
   * @throws std::invalid_argument if the range is invalid
   * @throws std::runtime_error if the tree has not been constructed
   */
  T query(size_t l, size_t r) const {
    if (!constructed) {
      throw std::runtime_error("Segment tree has not been constructed");
    }

    if (l > r || r >= n) {
      throw std::invalid_argument("Invalid query range in query: [" + std::to_string(l) + ", " + std::to_string(r) +
                                  "]");
    }

    return query_recursive(0, 0, n - 1, l, r);
  }

  /**
   * @brief Find the index of the global minimum value in the tree
   *
   * @return The index of the minimum value in the original array
   * @throws std::runtime_error if the tree has not been constructed
   */
  size_t find_min_index() override {
    if (!constructed) {
      throw std::runtime_error("Segment tree has not been constructed");
    }

    // return find_min_index_recursive(0, 0, n - 1);
    size_t node_idx = 0;
    size_t left = 0;
    size_t right = n - 1;

    while (left < right) {
      size_t mid = (left + right) / 2;

      T left_min = tree[lc(node_idx)];
      T right_min = tree[rc(node_idx)];

      if (left_min <= right_min) {
        node_idx = lc(node_idx);
        right = mid;
      } else {
        node_idx = rc(node_idx);
        left = mid + 1;
      }
    }

    return left;
  }

  /**
   * @brief Update a single value in the segment tree
   *
   * @param pos Position to update
   * @param new_val New value to set
   * @throws std::out_of_range if the position is out of bounds
   * @throws std::runtime_error if the tree has not been constructed
   */
  void update(size_t pos, T new_val) {
    if (!constructed) {
      throw std::runtime_error("Segment tree has not been constructed");
    }

    if (pos >= n) {
      throw std::out_of_range("Position out of bounds: " + std::to_string(pos) + " >= " + std::to_string(n));
    }

    update_recursive(0, 0, n - 1, pos, new_val);
  }

  /**
   * @brief Perform the prefix minimum operation
   *
   * Updates the segment tree based on prefix minimum values from arrow sequences.
   *
   * @param pre The prefix value
   * @param arrows The array of arrow sequences
   * @param now The current indices in the arrow sequences
   * @param parallel Whether to perform the operation in parallel
   * @param granularity The minimum size of a subtree to process in parallel
   * @throws std::invalid_argument if the arrow sequences or now indices are invalid
   * @throws std::runtime_error if the tree has not been constructed
   */
  void prefix_min() override {
    if (!prefix_mode) {
      throw std::runtime_error("This is not Prefix mode");
    }

    if (!constructed) {
      throw std::runtime_error("Segment tree has not been constructed");
    }

    if (arrows.size() != n) {
      throw std::invalid_argument("Arrow sequences size does not match segment tree size");
    }

    if (now.size() != n) {
      throw std::invalid_argument("Now indices size does not match segment tree size");
    }

    // Validate now indices
    for (size_t i = 0; i < n; ++i) {
      if (now[i] > arrows[i].size()) {
        throw std::invalid_argument("Invalid now index at position " + std::to_string(i));
      }
    }

    if (parallel) {
#pragma omp parallel
      {
#pragma omp single nowait
        { prefix_min_recursive(0, 0, n - 1, infinity); }
      }
    } else {
      prefix_min_recursive(0, 0, n - 1, infinity);
    }
    // std::cout << "Task count: " << task_count.load() << std::endl;
  }

  /**
   * @brief Function to simulate the Read lambda function for LCS prefix minimum operation
   *
   * @param i Index to read from
   * @param arrows The array of arrow sequences
   * @param now The current indices in the arrow sequences
   * @return The value at position i in arrows[i], or infinity if out of bounds
   */
  T read(size_t i) {
    if (!prefix_mode) {
      throw std::runtime_error("This is not Prefix mode");
    }
    if (now[i] >= arrows[i].size()) {
      return std::numeric_limits<T>::max();  // Return infinity
    }
    return arrows[i][now[i]];
  }

  /**
   * @brief Remove an element at a specified position from the segment tree
   *
   * This method doesn't physically remove the element, but sets its value to infinity,
   * effectively removing it from consideration in min queries.
   *
   * @param pos Position of the element to remove
   * @throws std::out_of_range if the position is out of bounds
   * @throws std::runtime_error if the tree has not been constructed
   */
  void remove(size_t pos) override {
    if (!constructed) {
      throw std::runtime_error("Segment tree has not been constructed");
    }

    if (pos >= n) {
      throw std::out_of_range("Position out of bounds: " + std::to_string(pos) + " >= " + std::to_string(n));
    }

    // Set the value at this position to infinity, which is effectively a removal
    // for a min segment tree
    update_recursive(0, 0, n - 1, pos, infinity);
  }
};

template class SegmentTreeOpenMP<int>;
template class SegmentTreeOpenMP<float>;
template class SegmentTreeOpenMP<double>;
template class SegmentTreeOpenMP<long>;
template class SegmentTreeOpenMP<std::string>;
template class SegmentTreeOpenMP<std::pair<int, int>>;<|MERGE_RESOLUTION|>--- conflicted
+++ resolved
@@ -11,18 +11,10 @@
 #include <stdexcept>
 #include <string>
 #include <vector>
-<<<<<<< HEAD
 #include <atomic>
 
 #include "tree.h"
 #include "utils.h"
-=======
-template <typename T1, typename T2>
-std::ostream &operator<<(std::ostream &os, const std::pair<T1, T2> &p) {
-  os << "(" << p.first << "," << p.second << ")";
-  return os;
-}
->>>>>>> 06e13062
 
 /**
  * @brief A comprehensive segment tree implementation supporting both sequential and parallel builds.
@@ -401,13 +393,9 @@
   /**
    * Return the current global minimum value in the tree
    */
-<<<<<<< HEAD
   T global_min() override {
     return tree[0];
   }
-=======
-  T global_min() const { return tree[0]; }
->>>>>>> 06e13062
 
   /**
    * @brief Get the raw tree array
