--- conflicted
+++ resolved
@@ -4,7 +4,8 @@
 #include <iostream>
 #include <random>
 #include <sstream>
-<<<<<<< HEAD
+#include <unordered_map>
+#include <vector>
 
 // enum including CILK and OpenMP
 enum class ParallelArch {
@@ -18,10 +19,7 @@
   os << "(" << p.first << "," << p.second << ")";
   return os;
 }
-=======
-#include <unordered_map>
-#include <vector>
->>>>>>> 06e13062
+
 
 // Used to store compressed information of the best decisions: indicates that for all states within the interval [l, r],
 // their
