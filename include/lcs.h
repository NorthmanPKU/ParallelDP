--- conflicted
+++ resolved
@@ -4,12 +4,9 @@
 #include <unordered_map>
 #include "lis.h"
 #include "segment_tree.h"
-<<<<<<< HEAD
 #include "segment_tree_cilk.h"
 #include "utils.h"
 #include <chrono>
-=======
->>>>>>> 06e13062
 
 // Use the Cordon algorithm to solve the Longest Common Subsequence (LCS) problem,
 // supporting any data type T and user-defined comparison functions.
@@ -64,11 +61,7 @@
                           parallel, granularity);
   }
 
-<<<<<<< HEAD
   int compute_arrows(std::vector<std::vector<int>> &arrows, ParallelArch arch=ParallelArch::CILK, bool parallel=false, int granularity=0) {
-=======
-  int compute_arrows(std::vector<std::vector<int>> &arrows, bool parallel = false, int granularity = 0) {
->>>>>>> 06e13062
     auto start = std::chrono::high_resolution_clock::now();
     if (arch == ParallelArch::CILK) {
       tree = std::make_unique<SegmentTreeCilk<int>>(arrows, std::numeric_limits<int>::max(), parallel, granularity);
@@ -92,11 +85,7 @@
   }
 
   // without using arrows
-<<<<<<< HEAD
   int compute(const std::vector<T> &data1, const std::vector<T> &data2, ParallelArch arch=ParallelArch::CILK, bool parallel=false, int granularity=0) {
-=======
-  int compute(const std::vector<T> &data1, const std::vector<T> &data2, bool parallel = false, int granularity = 0) {
->>>>>>> 06e13062
     auto start = std::chrono::high_resolution_clock::now();
     int n = data1.size(), m = data2.size();
     if (n == 0 || m == 0) return 0;
@@ -132,13 +121,7 @@
     return compute_arrows(arrows, arch, parallel, granularity);
   }
 
-<<<<<<< HEAD
   int compute(const std::string &data1, const std::string &data2, ParallelArch arch=ParallelArch::CILK, bool parallel=false, int granularity=0) {
     return compute(std::vector<T>(data1.begin(), data1.end()), std::vector<T>(data2.begin(), data2.end()), arch, parallel, granularity);
-=======
-  int compute(const std::string &data1, const std::string &data2, bool parallel = false, int granularity = 0) {
-    return compute(std::vector<T>(data1.begin(), data1.end()), std::vector<T>(data2.begin(), data2.end()), parallel,
-                   granularity);
->>>>>>> 06e13062
   }
 };